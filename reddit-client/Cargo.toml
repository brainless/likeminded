[package]
name = "reddit-client"
version.workspace = true
edition.workspace = true
authors.workspace = true
license.workspace = true
repository.workspace = true

[dependencies]
likeminded-core = { path = "../likeminded-core" }

# Async runtime
tokio = { workspace = true }

# HTTP client
reqwest = { workspace = true }

# OAuth2 authentication
oauth2 = { workspace = true }

# Serialization
serde = { workspace = true }
serde_json = { workspace = true }

# URL handling
url = { workspace = true }

# Error handling
thiserror = { workspace = true }
anyhow = { workspace = true }

# Logging
tracing = { workspace = true }

# Async utilities
futures = "0.3"

<<<<<<< HEAD
# Random number generation for jitter
fastrand = "2.0"
=======
# UUID generation
uuid = { version = "1.0", features = ["v4"] }

# Database
sqlx = { workspace = true }
>>>>>>> 9571add8

[dev-dependencies]
tokio-test = "0.4"
tracing-subscriber = "0.3"

[[example]]
name = "manual_test"
path = "examples/manual_test.rs"

[[example]]
name = "component_test"
path = "examples/component_test.rs"

[[example]]
name = "debug_callback"
path = "examples/debug_callback.rs"<|MERGE_RESOLUTION|>--- conflicted
+++ resolved
@@ -35,16 +35,14 @@
 # Async utilities
 futures = "0.3"
 
-<<<<<<< HEAD
 # Random number generation for jitter
 fastrand = "2.0"
-=======
+
 # UUID generation
 uuid = { version = "1.0", features = ["v4"] }
 
 # Database
 sqlx = { workspace = true }
->>>>>>> 9571add8
 
 [dev-dependencies]
 tokio-test = "0.4"
