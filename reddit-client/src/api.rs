use crate::api_tracker::ApiTracker;
use crate::metrics::{MetricsCollector, RequestMetrics};
use crate::rate_limiter::{RateLimitConfig, RateLimiter};
use crate::retry::{RetryConfig, RetryExecutor};
use likeminded_core::{CoreError, RedditApiError, RedditPost};
use reqwest::{Client, Method, Response};
use serde::{Deserialize, Serialize};
use std::sync::Arc;
use std::time::{Duration, Instant};
use tracing::{debug, error, info, warn};

const REDDIT_API_BASE: &str = "https://oauth.reddit.com";

#[derive(Debug, Clone, Serialize, Deserialize)]
pub struct RedditListing<T> {
    pub kind: String,
    pub data: RedditListingData<T>,
}

#[derive(Debug, Clone, Serialize, Deserialize)]
pub struct RedditListingData<T> {
    pub children: Vec<RedditListingChild<T>>,
    pub after: Option<String>,
    pub before: Option<String>,
    pub modhash: Option<String>,
    pub dist: Option<u32>,
}

#[derive(Debug, Clone, Serialize, Deserialize)]
pub struct RedditListingChild<T> {
    pub kind: String,
    pub data: T,
}

#[derive(Debug, Clone, Serialize, Deserialize)]
pub struct RedditPostData {
    pub id: String,
    pub title: String,
    pub selftext: String,
    pub author: String,
    pub subreddit: String,
    pub subreddit_name_prefixed: String,
    pub url: String,
    pub permalink: String,
    pub created_utc: f64,
    pub score: i32,
    pub num_comments: u32,
    pub over_18: bool,
    pub stickied: bool,
    pub locked: bool,
    pub ups: i32,
    pub downs: i32,
    pub upvote_ratio: Option<f64>,
    pub thumbnail: Option<String>,
    pub is_self: bool,
    pub domain: String,
}

#[derive(Debug, Clone, Serialize, Deserialize)]
pub struct RedditUserData {
    pub id: String,
    pub name: String,
    pub created_utc: f64,
    pub link_karma: i32,
    pub comment_karma: i32,
    pub is_gold: bool,
    pub is_mod: bool,
    pub verified: bool,
    pub has_verified_email: bool,
}

#[derive(Debug, Clone, Serialize, Deserialize)]
pub struct RedditSubredditData {
    pub id: String,
    pub name: String,
    pub display_name: String,
    pub title: String,
    pub description: String,
    pub subscribers: u32,
    pub active_user_count: Option<u32>,
    pub created_utc: f64,
    pub over18: bool,
    pub lang: String,
    pub url: String,
    pub icon_img: Option<String>,
    pub header_img: Option<String>,
}

#[derive(Debug)]
pub struct RedditApiClient {
    http_client: Client,
    rate_limiter: Arc<RateLimiter>,
    metrics: Arc<MetricsCollector>,
<<<<<<< HEAD
    retry_executor: Arc<RetryExecutor>,
=======
    api_tracker: Option<Arc<ApiTracker>>,
>>>>>>> 9571add8
    user_agent: String,
}

impl RedditApiClient {
    pub fn new(user_agent: String) -> Self {
        let rate_config = RateLimitConfig::reddit_oauth();
        let rate_limiter = Arc::new(RateLimiter::new(rate_config));
        let metrics = Arc::new(MetricsCollector::new());
        let retry_config = RetryConfig::reddit();
        let retry_executor = Arc::new(RetryExecutor::new(retry_config));

        let http_client = Client::builder()
            .user_agent(&user_agent)
            .timeout(Duration::from_secs(30))
            .build()
            .expect("Failed to create HTTP client");

        Self {
            http_client,
            rate_limiter,
            metrics,
<<<<<<< HEAD
            retry_executor,
=======
            api_tracker: None,
>>>>>>> 9571add8
            user_agent,
        }
    }

<<<<<<< HEAD
    /// Create a new client with custom retry configuration
    pub fn with_retry_config(user_agent: String, retry_config: RetryConfig) -> Self {
        let rate_config = RateLimitConfig::reddit_oauth();
        let rate_limiter = Arc::new(RateLimiter::new(rate_config));
        let metrics = Arc::new(MetricsCollector::new());
        let retry_executor = Arc::new(RetryExecutor::new(retry_config));

        let http_client = Client::builder()
            .user_agent(&user_agent)
            .timeout(Duration::from_secs(30))
            .build()
            .expect("Failed to create HTTP client");

        Self {
            http_client,
            rate_limiter,
            metrics,
            retry_executor,
            user_agent,
        }
    }

    /// Make a request with retry logic
=======
    pub fn with_api_tracker(mut self, api_tracker: Arc<ApiTracker>) -> Self {
        self.api_tracker = Some(api_tracker);
        self
    }

>>>>>>> 9571add8
    pub async fn make_request(
        &self,
        method: Method,
        endpoint: &str,
        access_token: &str,
        query_params: Option<&[(&str, &str)]>,
    ) -> Result<Response, CoreError> {
<<<<<<< HEAD
        let operation_name = format!("{} {}", method, endpoint);

        // Clone values for use in closure
        let method_clone = method.clone();
        let endpoint_clone = endpoint.to_string();
        let access_token_clone = access_token.to_string();
        let query_params_clone = query_params.map(|params| params.to_vec());

        self.retry_executor
            .execute(&operation_name, || {
                let method = method_clone.clone();
                let endpoint = endpoint_clone.clone();
                let access_token = access_token_clone.clone();
                let query_params = query_params_clone.clone();

                async move {
                    self.make_request_internal(
                        method,
                        &endpoint,
                        &access_token,
                        query_params.as_deref(),
                    )
                    .await
                }
            })
            .await
    }

    /// Internal request method without retry logic
    async fn make_request_internal(
=======
        self.make_request_with_context(method, endpoint, access_token, query_params, None, None, 0)
            .await
    }

    pub async fn make_request_with_context(
>>>>>>> 9571add8
        &self,
        method: Method,
        endpoint: &str,
        access_token: &str,
        query_params: Option<&[(&str, &str)]>,
<<<<<<< HEAD
=======
        operation_type: Option<&str>,
        subreddit: Option<&str>,
        priority: i32,
>>>>>>> 9571add8
    ) -> Result<Response, CoreError> {
        let url = format!("{}{}", REDDIT_API_BASE, endpoint);
        let start_time = Instant::now();
        let mut success = false;
        let mut status_code = None;
        let mut error_type = None;
        let mut rate_limited = false;

        // Get rate limit status before request
        let rate_status_before = self.rate_limiter.get_rate_limit_status().await;
        let tokens_before = rate_status_before.available_tokens;

        // Acquire rate limit permit
        let permit = self.rate_limiter.acquire_permit().await;
        let queue_wait_time = permit.queue_wait_time;
        debug!(
            "Acquired rate limit permit for {} {} (waited {:?})",
            method, endpoint, queue_wait_time
        );

        // Build request
        let mut request_builder = self
            .http_client
            .request(method.clone(), &url)
            .bearer_auth(access_token)
            .header("User-Agent", &self.user_agent);

        if let Some(params) = query_params {
            request_builder = request_builder.query(params);
        }

        // Execute request
        info!("Making Reddit API request: {} {}", method, endpoint);
        let response = match request_builder.send().await {
            Ok(response) => {
                status_code = Some(response.status().as_u16());

                if response.status().is_success() {
                    success = true;
                    debug!("Request successful: {} {}", response.status(), endpoint);
                } else {
                    error!(
                        "Request failed with status: {} for {}",
                        response.status(),
                        endpoint
                    );

                    if response.status().as_u16() == 429 {
                        rate_limited = true;
                        error_type = Some("rate_limited".to_string());

                        // Extract retry-after header if present
                        if let Some(retry_after) = response.headers().get("retry-after") {
                            if let Ok(retry_seconds) =
                                retry_after.to_str().unwrap_or("60").parse::<u64>()
                            {
                                warn!("Rate limited, retry after {} seconds", retry_seconds);
                                return Err(CoreError::RedditApi(
                                    RedditApiError::RateLimitExceeded {
                                        retry_after: retry_seconds,
                                    },
                                ));
                            }
                        }

                        return Err(CoreError::RedditApi(RedditApiError::RateLimitExceeded {
                            retry_after: 60,
                        }));
                    } else if response.status().as_u16() == 401 {
                        error_type = Some("unauthorized".to_string());
                        return Err(CoreError::RedditApi(RedditApiError::InvalidToken));
                    } else if response.status().as_u16() == 403 {
                        error_type = Some("forbidden".to_string());
                        return Err(CoreError::RedditApi(RedditApiError::Forbidden {
                            resource: endpoint.to_string(),
                        }));
                    } else if response.status().as_u16() == 404 {
                        error_type = Some("not_found".to_string());
                        return Err(CoreError::RedditApi(RedditApiError::InvalidResponse {
                            details: "Resource not found".to_string(),
                        }));
                    } else if response.status().is_server_error() {
                        error_type = Some("server_error".to_string());
                        return Err(CoreError::RedditApi(RedditApiError::ServerError {
                            status_code: response.status().as_u16(),
                        }));
                    }
                }

                response
            }
            Err(e) => {
                error!("Network error for {} {}: {}", method, endpoint, e);
                error_type = Some("network_error".to_string());

                if e.is_timeout() {
                    return Err(CoreError::RedditApi(RedditApiError::RequestTimeout));
                } else {
                    return Err(CoreError::Network(e));
                }
            }
        };

        // Record metrics
        let response_time = start_time.elapsed();
        let request_metrics = RequestMetrics {
            endpoint: endpoint.to_string(),
            method: method.to_string(),
            status_code,
            response_time,
            success,
            rate_limited,
            error_type: error_type.clone(),
        };

        self.metrics.record_request(request_metrics).await;

        // Record API call in tracker if available
        if let Some(ref tracker) = self.api_tracker {
            let rate_status_after = self.rate_limiter.get_rate_limit_status().await;
            let tokens_after = rate_status_after.available_tokens;

            if let Err(e) = tracker
                .record_api_call(
                    endpoint,
                    &method.to_string(),
                    status_code,
                    response_time,
                    rate_limited,
                    priority,
                    queue_wait_time,
                    operation_type,
                    subreddit,
                    Some(tokens_before),
                    Some(tokens_after),
                )
                .await
            {
                error!("Failed to record API call in tracker: {}", e);
            }
        }

        Ok(response)
    }

    pub async fn get_user_info(&self, access_token: &str) -> Result<RedditUserData, CoreError> {
        let response = self
            .make_request_with_context(
                Method::GET,
                "/api/v1/me",
                access_token,
                None,
                Some("get_user_info"),
                None,
                0,
            )
            .await?;

        let user_data: RedditUserData = response.json().await.map_err(|e| {
            error!("Failed to parse user data: {}", e);
            CoreError::RedditApi(RedditApiError::InvalidResponse {
                details: "Failed to parse user data".to_string(),
            })
        })?;

        debug!("Retrieved user info for: {}", user_data.name);
        Ok(user_data)
    }

    pub async fn get_subreddit_posts(
        &self,
        access_token: &str,
        subreddit: &str,
        sort: Option<&str>,
        limit: Option<u32>,
        after: Option<&str>,
    ) -> Result<RedditListing<RedditPostData>, CoreError> {
        self.get_subreddit_posts_with_time_filter(access_token, subreddit, sort, None, limit, after)
            .await
    }

    pub async fn get_subreddit_posts_with_time_filter(
        &self,
        access_token: &str,
        subreddit: &str,
        sort: Option<&str>,
        time_filter: Option<&str>,
        limit: Option<u32>,
        after: Option<&str>,
    ) -> Result<RedditListing<RedditPostData>, CoreError> {
        // Default to "hot" if no sort specified
        let sort_method = sort.unwrap_or("hot");

        // Validate sort method
        match sort_method {
            "hot" | "new" | "top" | "rising" | "controversial" => {}
            _ => {
                return Err(CoreError::RedditApi(RedditApiError::InvalidResponse {
                    details: format!("Invalid sort method: {}. Valid options: hot, new, top, rising, controversial", sort_method),
                }));
            }
        }

        let endpoint = format!("/r/{}/{}", subreddit, sort_method);
        let mut params = Vec::with_capacity(4);

        // Add limit parameter (default to 25, max 100)
        let actual_limit = limit.unwrap_or(25).min(100);
        let limit_str = actual_limit.to_string();
        params.push(("limit", limit_str.as_str()));

        // Add time filter for top/controversial sorts
        if let Some(time) = time_filter {
            if sort_method == "top" || sort_method == "controversial" {
                match time {
                    "hour" | "day" | "week" | "month" | "year" | "all" => {
                        params.push(("t", time));
                    }
                    _ => {
                        return Err(CoreError::RedditApi(RedditApiError::InvalidResponse {
                            details: format!("Invalid time filter: {}. Valid options: hour, day, week, month, year, all", time),
                        }));
                    }
                }
            }
        }

        // Add pagination parameter
        if let Some(after_val) = after {
            params.push(("after", after_val));
        }

        let query_params = if params.is_empty() {
            None
        } else {
            Some(params.as_slice())
        };

        let response = self
            .make_request_with_context(
                Method::GET,
                &endpoint,
                access_token,
                query_params,
                Some("get_subreddit_posts"),
                Some(subreddit),
                0,
            )
            .await?;

        let listing: RedditListing<RedditPostData> = response.json().await.map_err(|e| {
            error!("Failed to parse subreddit posts: {}", e);
            CoreError::RedditApi(RedditApiError::InvalidResponse {
                details: format!("Failed to parse posts for r/{}", subreddit),
            })
        })?;

        info!(
            "Retrieved {} posts from r/{} (sort: {}, limit: {})",
            listing.data.children.len(),
            subreddit,
            sort_method,
            actual_limit
        );
        Ok(listing)
    }

    /// Fetch posts from multiple subreddits concurrently
    pub async fn get_multiple_subreddit_posts(
        &self,
        access_token: &str,
        subreddits: &[&str],
        sort: Option<&str>,
        time_filter: Option<&str>,
        limit: Option<u32>,
        after: Option<&str>,
    ) -> Result<Vec<(String, Result<RedditListing<RedditPostData>, CoreError>)>, CoreError> {
        use futures::future::join_all;

        if subreddits.is_empty() {
            return Ok(vec![]);
        }

        info!("Fetching posts from {} subreddits", subreddits.len());

        // Create futures for all subreddit requests
        let futures = subreddits.iter().map(|subreddit| {
            let subreddit_name = subreddit.to_string();
            async move {
                let result = self
                    .get_subreddit_posts_with_time_filter(
                        access_token,
                        &subreddit_name,
                        sort,
                        time_filter,
                        limit,
                        after,
                    )
                    .await;
                (subreddit_name, result)
            }
        });

        // Execute all requests concurrently
        let results = join_all(futures).await;

        let success_count = results.iter().filter(|(_, result)| result.is_ok()).count();
        info!(
            "Successfully fetched posts from {}/{} subreddits",
            success_count,
            subreddits.len()
        );

        Ok(results)
    }

    /// Check if a subreddit exists and is accessible
    pub async fn check_subreddit_access(
        &self,
        access_token: &str,
        subreddit: &str,
    ) -> Result<bool, CoreError> {
        let endpoint = format!("/r/{}/about", subreddit);

        match self
            .make_request_with_context(
                Method::GET,
                &endpoint,
                access_token,
                None,
                Some("check_subreddit_access"),
                Some(subreddit),
                -1, // Lower priority for access checks
            )
            .await
        {
            Ok(_) => {
                debug!("Subreddit r/{} is accessible", subreddit);
                Ok(true)
            }
            Err(CoreError::RedditApi(RedditApiError::Forbidden { .. })) => {
                warn!("Subreddit r/{} is private or restricted", subreddit);
                Ok(false)
            }
            Err(CoreError::RedditApi(RedditApiError::SubredditNotFound { .. })) => {
                warn!("Subreddit r/{} does not exist", subreddit);
                Ok(false)
            }
            Err(e) => {
                error!("Error checking subreddit r/{}: {:?}", subreddit, e);
                Err(e)
            }
        }
    }

    pub async fn get_subreddit_info(
        &self,
        access_token: &str,
        subreddit: &str,
    ) -> Result<RedditSubredditData, CoreError> {
        let endpoint = format!("/r/{}/about", subreddit);

        let response = self
            .make_request_with_context(
                Method::GET,
                &endpoint,
                access_token,
                None,
                Some("get_subreddit_info"),
                Some(subreddit),
                0,
            )
            .await?;

        let subreddit_response: RedditListingChild<RedditSubredditData> =
            response.json().await.map_err(|e| {
                error!("Failed to parse subreddit info: {}", e);
                CoreError::RedditApi(RedditApiError::InvalidResponse {
                    details: format!("Failed to parse info for r/{}", subreddit),
                })
            })?;

        debug!("Retrieved info for r/{}", subreddit);
        Ok(subreddit_response.data)
    }

    pub async fn get_user_subreddits(
        &self,
        access_token: &str,
        limit: Option<u32>,
    ) -> Result<RedditListing<RedditSubredditData>, CoreError> {
        let endpoint = "/subreddits/mine/subscriber";
        let mut params = Vec::with_capacity(1);
        let limit_str = limit.map(|l| l.to_string());

        if let Some(ref limit_s) = limit_str {
            params.push(("limit", limit_s.as_str()));
        }

        let query_params = if params.is_empty() {
            None
        } else {
            Some(params.as_slice())
        };

        let response = self
            .make_request_with_context(
                Method::GET,
                endpoint,
                access_token,
                query_params,
                Some("get_user_subreddits"),
                None,
                1, // High priority for user data
            )
            .await?;

        let listing: RedditListing<RedditSubredditData> = response.json().await.map_err(|e| {
            error!("Failed to parse user subreddits: {}", e);
            CoreError::RedditApi(RedditApiError::InvalidResponse {
                details: "Failed to parse user subreddits".to_string(),
            })
        })?;

        info!("Retrieved {} user subreddits", listing.data.children.len());
        Ok(listing)
    }

    pub async fn get_metrics(&self) -> crate::metrics::ApiMetrics {
        self.metrics.get_metrics().await
    }

    pub async fn get_rate_limit_status(&self) -> crate::rate_limiter::RateLimitStatus {
        self.rate_limiter.get_rate_limit_status().await
    }

    pub async fn reset_metrics(&self) {
        self.metrics.reset_metrics().await;
    }

    /// Get retry metrics
    pub fn get_retry_metrics(&self) -> crate::retry::RetryMetrics {
        self.retry_executor.get_metrics()
    }

    /// Get circuit breaker state
    pub fn get_circuit_breaker_state(&self) -> crate::retry::CircuitBreakerState {
        self.retry_executor.get_circuit_breaker_state()
    }

    /// Reset retry metrics
    pub fn reset_retry_metrics(&self) {
        self.retry_executor.reset_metrics();
    }
}

// Helper function to convert RedditPostData to RedditPost
impl From<RedditPostData> for RedditPost {
    fn from(post_data: RedditPostData) -> Self {
        Self {
            id: post_data.id,
            title: post_data.title,
            content: if post_data.is_self && !post_data.selftext.is_empty() {
                Some(post_data.selftext)
            } else {
                None
            },
            subreddit: post_data.subreddit,
            url: post_data.url,
            permalink: format!("https://reddit.com{}", post_data.permalink),
            author: post_data.author,
            created_utc: post_data.created_utc as i64,
            score: post_data.score,
            num_comments: post_data.num_comments,
            upvote_ratio: post_data.upvote_ratio,
            over_18: post_data.over_18,
            stickied: post_data.stickied,
            locked: post_data.locked,
            is_self: post_data.is_self,
            domain: post_data.domain,
            thumbnail: post_data.thumbnail,
        }
    }
}

#[cfg(test)]
mod tests {
    use super::*;

    #[tokio::test]
    async fn test_api_client_creation() {
        let client = RedditApiClient::new("test-user-agent/1.0".to_string());
        assert_eq!(client.user_agent, "test-user-agent/1.0");

        let status = client.get_rate_limit_status().await;
        assert!(status.available_tokens > 0);
    }

    #[tokio::test]
    async fn test_metrics_tracking() {
        let client = RedditApiClient::new("test-user-agent/1.0".to_string());

        // Initially no metrics
        let initial_metrics = client.get_metrics().await;
        assert_eq!(initial_metrics.total_requests, 0);

        // Reset should work
        client.reset_metrics().await;
        let reset_metrics = client.get_metrics().await;
        assert_eq!(reset_metrics.total_requests, 0);
    }

    #[test]
    fn test_reddit_post_conversion() {
        let post_data = RedditPostData {
            id: "test123".to_string(),
            title: "Test Post".to_string(),
            selftext: "This is test content".to_string(),
            author: "test_user".to_string(),
            subreddit: "test".to_string(),
            subreddit_name_prefixed: "r/test".to_string(),
            url: "https://reddit.com/r/test/comments/test123".to_string(),
            permalink: "/r/test/comments/test123".to_string(),
            created_utc: 1640995200.0,
            score: 42,
            num_comments: 5,
            over_18: false,
            stickied: false,
            locked: false,
            ups: 45,
            downs: 3,
            upvote_ratio: Some(0.93),
            thumbnail: None,
            is_self: true,
            domain: "self.test".to_string(),
        };

        let reddit_post: RedditPost = post_data.into();
        assert_eq!(reddit_post.id, "test123");
        assert_eq!(reddit_post.title, "Test Post");
        assert_eq!(
            reddit_post.content,
            Some("This is test content".to_string())
        );
    }
}<|MERGE_RESOLUTION|>--- conflicted
+++ resolved
@@ -91,11 +91,8 @@
     http_client: Client,
     rate_limiter: Arc<RateLimiter>,
     metrics: Arc<MetricsCollector>,
-<<<<<<< HEAD
     retry_executor: Arc<RetryExecutor>,
-=======
     api_tracker: Option<Arc<ApiTracker>>,
->>>>>>> 9571add8
     user_agent: String,
 }
 
@@ -117,16 +114,12 @@
             http_client,
             rate_limiter,
             metrics,
-<<<<<<< HEAD
             retry_executor,
-=======
             api_tracker: None,
->>>>>>> 9571add8
             user_agent,
         }
     }
 
-<<<<<<< HEAD
     /// Create a new client with custom retry configuration
     pub fn with_retry_config(user_agent: String, retry_config: RetryConfig) -> Self {
         let rate_config = RateLimitConfig::reddit_oauth();
@@ -145,18 +138,17 @@
             rate_limiter,
             metrics,
             retry_executor,
+            api_tracker: None,
             user_agent,
         }
     }
 
-    /// Make a request with retry logic
-=======
     pub fn with_api_tracker(mut self, api_tracker: Arc<ApiTracker>) -> Self {
         self.api_tracker = Some(api_tracker);
         self
     }
 
->>>>>>> 9571add8
+    /// Make a request with retry logic
     pub async fn make_request(
         &self,
         method: Method,
@@ -164,7 +156,20 @@
         access_token: &str,
         query_params: Option<&[(&str, &str)]>,
     ) -> Result<Response, CoreError> {
-<<<<<<< HEAD
+        self.make_request_with_context(method, endpoint, access_token, query_params, None, None, 0)
+            .await
+    }
+
+    pub async fn make_request_with_context(
+        &self,
+        method: Method,
+        endpoint: &str,
+        access_token: &str,
+        query_params: Option<&[(&str, &str)]>,
+        operation_type: Option<&str>,
+        subreddit: Option<&str>,
+        priority: i32,
+    ) -> Result<Response, CoreError> {
         let operation_name = format!("{} {}", method, endpoint);
 
         // Clone values for use in closure
@@ -172,6 +177,8 @@
         let endpoint_clone = endpoint.to_string();
         let access_token_clone = access_token.to_string();
         let query_params_clone = query_params.map(|params| params.to_vec());
+        let operation_type_clone = operation_type.map(|s| s.to_string());
+        let subreddit_clone = subreddit.map(|s| s.to_string());
 
         self.retry_executor
             .execute(&operation_name, || {
@@ -179,6 +186,8 @@
                 let endpoint = endpoint_clone.clone();
                 let access_token = access_token_clone.clone();
                 let query_params = query_params_clone.clone();
+                let operation_type = operation_type_clone.clone();
+                let subreddit = subreddit_clone.clone();
 
                 async move {
                     self.make_request_internal(
@@ -186,6 +195,9 @@
                         &endpoint,
                         &access_token,
                         query_params.as_deref(),
+                        operation_type.as_deref(),
+                        subreddit.as_deref(),
+                        priority,
                     )
                     .await
                 }
@@ -195,24 +207,14 @@
 
     /// Internal request method without retry logic
     async fn make_request_internal(
-=======
-        self.make_request_with_context(method, endpoint, access_token, query_params, None, None, 0)
-            .await
-    }
-
-    pub async fn make_request_with_context(
->>>>>>> 9571add8
         &self,
         method: Method,
         endpoint: &str,
         access_token: &str,
         query_params: Option<&[(&str, &str)]>,
-<<<<<<< HEAD
-=======
         operation_type: Option<&str>,
         subreddit: Option<&str>,
         priority: i32,
->>>>>>> 9571add8
     ) -> Result<Response, CoreError> {
         let url = format!("{}{}", REDDIT_API_BASE, endpoint);
         let start_time = Instant::now();
