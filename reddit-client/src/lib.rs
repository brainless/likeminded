use likeminded_core::{CoreError, RedditApiError, RedditPost};
use oauth2::{
    basic::BasicClient, reqwest::async_http_client, AuthUrl, AuthorizationCode, ClientId,
    ClientSecret, CsrfToken, PkceCodeChallenge, PkceCodeVerifier, RedirectUrl, RefreshToken, Scope,
    TokenResponse, TokenUrl,
};
use reqwest::Client;
use serde::{Deserialize, Serialize};
use std::collections::HashMap;
use std::time::{Duration, SystemTime};
use url::Url;

const REDDIT_AUTH_URL: &str = "https://www.reddit.com/api/v1/authorize";
const REDDIT_TOKEN_URL: &str = "https://www.reddit.com/api/v1/access_token";
const REDDIT_API_BASE: &str = "https://oauth.reddit.com";

#[derive(Debug, Clone, Serialize, Deserialize)]
pub struct RedditToken {
    pub access_token: String,
    pub refresh_token: Option<String>,
    pub expires_at: SystemTime,
    pub scope: Vec<String>,
}

#[derive(Debug, Clone)]
pub struct RedditOAuth2Config {
    pub client_id: String,
    pub client_secret: String,
    pub redirect_uri: String,
    pub user_agent: String,
}

impl RedditOAuth2Config {
    pub fn new(
        client_id: String,
        client_secret: String,
        redirect_uri: String,
        user_agent: String,
    ) -> Self {
        Self {
            client_id,
            client_secret,
            redirect_uri,
            user_agent,
        }
    }
}

#[derive(Debug)]
pub enum AuthState {
    NotAuthenticated,
    PendingAuthorization {
        csrf_token: CsrfToken,
        pkce_verifier: PkceCodeVerifier,
    },
    Authenticated {
        token: RedditToken,
    },
    TokenExpired {
        token: RedditToken,
    },
}

pub struct RedditClient {
    config: RedditOAuth2Config,
    oauth_client: BasicClient,
    http_client: Client,
    auth_state: AuthState,
}

impl RedditClient {
    pub fn new(config: RedditOAuth2Config) -> Result<Self, CoreError> {
        let oauth_client = BasicClient::new(
            ClientId::new(config.client_id.clone()),
            Some(ClientSecret::new(config.client_secret.clone())),
            AuthUrl::new(REDDIT_AUTH_URL.to_string()).map_err(|e| {
                CoreError::Config(likeminded_core::ConfigError::InvalidValue {
                    field: "auth_url".to_string(),
                    value: e.to_string(),
                })
            })?,
            Some(TokenUrl::new(REDDIT_TOKEN_URL.to_string()).map_err(|e| {
                CoreError::Config(likeminded_core::ConfigError::InvalidValue {
                    field: "token_url".to_string(),
                    value: e.to_string(),
                })
            })?),
        )
        .set_redirect_uri(RedirectUrl::new(config.redirect_uri.clone()).map_err(|e| {
            CoreError::Config(likeminded_core::ConfigError::InvalidValue {
                field: "redirect_uri".to_string(),
                value: e.to_string(),
            })
        })?);

        let http_client = Client::builder()
            .user_agent(&config.user_agent)
            .timeout(Duration::from_secs(30))
            .build()
            .map_err(|e| CoreError::Network(e))?;

        Ok(Self {
            config,
            oauth_client,
            http_client,
            auth_state: AuthState::NotAuthenticated,
        })
    }

    pub fn generate_auth_url(&mut self, scopes: &[&str]) -> Result<(String, CsrfToken), CoreError> {
        let (pkce_challenge, pkce_verifier) = PkceCodeChallenge::new_random_sha256();

        let mut auth_request = self
            .oauth_client
            .authorize_url(CsrfToken::new_random)
            .set_pkce_challenge(pkce_challenge);

        // Add scopes
        for scope in scopes {
            auth_request = auth_request.add_scope(Scope::new(scope.to_string()));
        }

        // Reddit-specific parameters
        auth_request = auth_request.add_extra_param("duration", "permanent");

        let (auth_url, csrf_token) = auth_request.url();

        self.auth_state = AuthState::PendingAuthorization {
            csrf_token: csrf_token.clone(),
            pkce_verifier,
        };

        Ok((auth_url.to_string(), csrf_token))
    }

    pub async fn handle_callback(
        &mut self,
        callback_url: &str,
        expected_csrf: &CsrfToken,
    ) -> Result<RedditToken, CoreError> {
        tracing::debug!("Processing callback URL: {}", callback_url);
        let url = Url::parse(callback_url).map_err(|e| {
            tracing::error!("Failed to parse callback URL '{}': {}", callback_url, e);
            CoreError::RedditApi(RedditApiError::InvalidResponse {
                details: format!("Invalid callback URL: {}", e),
            })
        })?;

        let query_params: HashMap<String, String> = url.query_pairs().into_owned().collect();

        // Check for error parameter
        if let Some(error) = query_params.get("error") {
            return Err(CoreError::RedditApi(RedditApiError::AuthenticationFailed {
                reason: error.clone(),
            }));
        }

        // Verify CSRF token
        let received_state = query_params.get("state").ok_or_else(|| {
            CoreError::RedditApi(RedditApiError::InvalidResponse {
                details: "Missing state parameter".to_string(),
            })
        })?;

        if received_state != expected_csrf.secret() {
            return Err(CoreError::RedditApi(RedditApiError::AuthenticationFailed {
                reason: "CSRF token mismatch".to_string(),
            }));
        }

        // Get authorization code
        let auth_code = query_params.get("code").ok_or_else(|| {
            CoreError::RedditApi(RedditApiError::InvalidResponse {
                details: "Missing authorization code".to_string(),
            })
        })?;

        // Extract PKCE verifier from current state
        let pkce_verifier =
            match std::mem::replace(&mut self.auth_state, AuthState::NotAuthenticated) {
                AuthState::PendingAuthorization { pkce_verifier, .. } => pkce_verifier,
                _ => {
                    return Err(CoreError::RedditApi(RedditApiError::AuthenticationFailed {
                        reason: "Invalid authentication state".to_string(),
                    }))
                }
            };

        // Clean the authorization code (Reddit sometimes adds trailing #_ characters)
        let cleaned_auth_code = auth_code.trim_end_matches("#_");
        tracing::debug!(
            "Original auth code: '{}', cleaned: '{}'",
            auth_code,
            cleaned_auth_code
        );

        // Exchange code for token
        tracing::debug!("Exchanging authorization code for token");

        // Create a custom HTTP client to debug the token exchange request and add User-Agent
        let user_agent = self.config.user_agent.clone();
        let custom_http_client = move |mut request: oauth2::HttpRequest| {
            let user_agent = user_agent.clone();
            Box::pin(async move {
                // Add User-Agent header - critical for Reddit API
                if let Ok(header_value) = user_agent.parse() {
                    request.headers.insert("user-agent", header_value);
                }

                tracing::debug!("Token exchange request:");
                tracing::debug!("  URL: {}", request.url);
                tracing::debug!("  Method: {}", request.method);
                tracing::debug!("  Headers: {:?}", request.headers);
                tracing::debug!("  Body: {}", String::from_utf8_lossy(&request.body));

                let response = async_http_client(request).await;

                match &response {
                    Ok(resp) => {
                        tracing::debug!("Token exchange response:");
                        tracing::debug!("  Status: {:?}", resp.status_code);
                        tracing::debug!("  Headers: {:?}", resp.headers);
                        tracing::debug!("  Body: {}", String::from_utf8_lossy(&resp.body));

                        // Check if Reddit returned an error page instead of JSON
                        if resp.status_code.as_u16() != 200 {
                            let body_text = String::from_utf8_lossy(&resp.body);
                            if body_text.contains("whoa there, pardner!") {
                                tracing::error!("Reddit blocked the request - likely due to User-Agent or rate limiting");
                                tracing::error!("Response body contains: {}", body_text);
                            } else if body_text.starts_with("<!doctype html>")
                                || body_text.starts_with("<html")
                            {
                                tracing::error!("Reddit returned HTML error page instead of JSON");
                                tracing::error!(
                                    "Status: {}, Body: {}",
                                    resp.status_code.as_u16(),
                                    body_text
                                );
                            }
                        }
                    }
                    Err(e) => {
                        tracing::error!("Token exchange HTTP error: {:?}", e);
                    }
                }

                response
            })
        };

        let token_result = self
            .oauth_client
            .exchange_code(AuthorizationCode::new(cleaned_auth_code.to_string()))
            .set_pkce_verifier(pkce_verifier)
            .request_async(custom_http_client)
            .await
            .map_err(|e| {
                tracing::error!("Token exchange failed: {:?}", e);
                CoreError::RedditApi(RedditApiError::AuthenticationFailed {
                    reason: format!("Token exchange failed: {}", e),
                })
            })?;

        let expires_at = SystemTime::now()
            + Duration::from_secs(
                token_result
                    .expires_in()
                    .map(|d| d.as_secs())
                    .unwrap_or(3600),
            );

        let scopes = token_result
            .scopes()
            .map(|scopes| scopes.iter().map(|s| s.to_string()).collect())
            .unwrap_or_default();

        let token = RedditToken {
            access_token: token_result.access_token().secret().clone(),
            refresh_token: token_result.refresh_token().map(|t| t.secret().clone()),
            expires_at,
            scope: scopes,
        };

        self.auth_state = AuthState::Authenticated {
            token: token.clone(),
        };

        Ok(token)
    }

    pub async fn refresh_token(&mut self, refresh_token: &str) -> Result<RedditToken, CoreError> {
        let token_result = self
            .oauth_client
            .exchange_refresh_token(&RefreshToken::new(refresh_token.to_string()))
            .request_async(async_http_client)
            .await
            .map_err(|e| {
                CoreError::RedditApi(RedditApiError::AuthenticationFailed {
                    reason: format!("Token refresh failed: {}", e),
                })
            })?;

        let expires_at = SystemTime::now()
            + Duration::from_secs(
                token_result
                    .expires_in()
                    .map(|d| d.as_secs())
                    .unwrap_or(3600),
            );

        let scopes = token_result
            .scopes()
            .map(|scopes| scopes.iter().map(|s| s.to_string()).collect())
            .unwrap_or_default();

        let new_token = RedditToken {
            access_token: token_result.access_token().secret().clone(),
            refresh_token: token_result
                .refresh_token()
                .map(|t| t.secret().clone())
                .or_else(|| Some(refresh_token.to_string())), // Keep old refresh token if new one not provided
            expires_at,
            scope: scopes,
        };

        self.auth_state = AuthState::Authenticated {
            token: new_token.clone(),
        };

        Ok(new_token)
    }

    pub fn set_token(&mut self, token: RedditToken) {
        let now = SystemTime::now();
        self.auth_state = if token.expires_at <= now {
            AuthState::TokenExpired { token }
        } else {
            AuthState::Authenticated { token }
        };
    }

    pub fn get_auth_state(&self) -> &AuthState {
        &self.auth_state
    }

    pub fn is_authenticated(&self) -> bool {
        matches!(self.auth_state, AuthState::Authenticated { .. })
    }

    pub fn needs_refresh(&self) -> bool {
        match &self.auth_state {
            AuthState::TokenExpired { .. } => true,
            AuthState::Authenticated { token } => {
                let now = SystemTime::now();
                // Check if token expires within next 5 minutes
                let buffer = Duration::from_secs(300);
                token.expires_at <= now + buffer
            }
            _ => false,
        }
    }

    pub async fn ensure_authenticated(&mut self) -> Result<(), CoreError> {
        let needs_refresh = self.needs_refresh();

        match &self.auth_state {
            AuthState::NotAuthenticated => {
                Err(CoreError::RedditApi(RedditApiError::AuthenticationFailed {
                    reason: "Not authenticated. Please authenticate first.".to_string(),
                }))
            }
            AuthState::PendingAuthorization { .. } => {
                Err(CoreError::RedditApi(RedditApiError::AuthenticationFailed {
                    reason: "Authentication pending. Please complete OAuth flow.".to_string(),
                }))
            }
            AuthState::Authenticated { token } => {
                if needs_refresh {
                    if let Some(refresh_token) = token.refresh_token.clone() {
                        self.refresh_token(&refresh_token).await?;
                    } else {
                        return Err(CoreError::RedditApi(RedditApiError::InvalidToken));
                    }
                }
                Ok(())
            }
            AuthState::TokenExpired { token } => {
                if let Some(refresh_token) = token.refresh_token.clone() {
                    self.refresh_token(&refresh_token).await?;
                    Ok(())
                } else {
                    Err(CoreError::RedditApi(RedditApiError::InvalidToken))
                }
            }
        }
    }

    pub fn get_required_scopes() -> Vec<&'static str> {
        vec![
            "identity",     // Access to user identity
            "read",         // Read access to posts and comments
            "mysubreddits", // Access to user's subreddit subscriptions
        ]
    }

    pub async fn fetch_posts(&mut self, subreddit: &str) -> Result<Vec<RedditPost>, CoreError> {
        self.fetch_posts_with_options(subreddit, None, None, Some(25), None)
            .await
    }

    pub async fn fetch_posts_with_options(
        &mut self,
        subreddit: &str,
        sort: Option<&str>,
        time_filter: Option<&str>,
        limit: Option<u32>,
        after: Option<&str>,
    ) -> Result<Vec<RedditPost>, CoreError> {
        self.ensure_authenticated().await?;

        if let AuthState::Authenticated { token } = &self.auth_state {
            let api_client = api::RedditApiClient::new(self.config.user_agent.clone());
            let listing = api_client
                .get_subreddit_posts_with_time_filter(
                    &token.access_token,
                    subreddit,
                    sort,
                    time_filter,
                    limit,
                    after,
                )
                .await?;

            let posts: Vec<RedditPost> = listing
                .data
                .children
                .into_iter()
                .map(|child| child.data.into())
                .collect();

            Ok(posts)
        } else {
            Err(CoreError::RedditApi(RedditApiError::AuthenticationFailed {
                reason: "Not authenticated".to_string(),
            }))
        }
    }

    pub async fn fetch_multiple_subreddit_posts(
        &mut self,
        subreddits: &[&str],
        sort: Option<&str>,
        time_filter: Option<&str>,
        limit: Option<u32>,
        after: Option<&str>,
    ) -> Result<Vec<(String, Result<Vec<RedditPost>, CoreError>)>, CoreError> {
        self.ensure_authenticated().await?;

        if let AuthState::Authenticated { token } = &self.auth_state {
            let api_client = api::RedditApiClient::new(self.config.user_agent.clone());
            let results = api_client
                .get_multiple_subreddit_posts(
                    &token.access_token,
                    subreddits,
                    sort,
                    time_filter,
                    limit,
                    after,
                )
                .await?;

            // Convert API results to RedditPost results
            let converted_results: Vec<(String, Result<Vec<RedditPost>, CoreError>)> = results
                .into_iter()
                .map(|(subreddit, listing_result)| {
                    let posts_result = listing_result.map(|listing| {
                        listing
                            .data
                            .children
                            .into_iter()
                            .map(|child| child.data.into())
                            .collect()
                    });
                    (subreddit, posts_result)
                })
                .collect();

            Ok(converted_results)
        } else {
            Err(CoreError::RedditApi(RedditApiError::AuthenticationFailed {
                reason: "Not authenticated".to_string(),
            }))
        }
    }

    pub async fn check_subreddit_access(&mut self, subreddit: &str) -> Result<bool, CoreError> {
        self.ensure_authenticated().await?;

        if let AuthState::Authenticated { token } = &self.auth_state {
            let api_client = api::RedditApiClient::new(self.config.user_agent.clone());
            api_client
                .check_subreddit_access(&token.access_token, subreddit)
                .await
        } else {
            Err(CoreError::RedditApi(RedditApiError::AuthenticationFailed {
                reason: "Not authenticated".to_string(),
            }))
        }
    }

    pub async fn get_user_info(&mut self) -> Result<api::RedditUserData, CoreError> {
        self.ensure_authenticated().await?;

        if let AuthState::Authenticated { token } = &self.auth_state {
            let api_client = api::RedditApiClient::new(self.config.user_agent.clone());
            api_client.get_user_info(&token.access_token).await
        } else {
            Err(CoreError::RedditApi(RedditApiError::AuthenticationFailed {
                reason: "Not authenticated".to_string(),
            }))
        }
    }

    pub async fn get_subreddit_info(
        &mut self,
        subreddit: &str,
    ) -> Result<api::RedditSubredditData, CoreError> {
        self.ensure_authenticated().await?;

        if let AuthState::Authenticated { token } = &self.auth_state {
            let api_client = api::RedditApiClient::new(self.config.user_agent.clone());
            api_client
                .get_subreddit_info(&token.access_token, subreddit)
                .await
        } else {
            Err(CoreError::RedditApi(RedditApiError::AuthenticationFailed {
                reason: "Not authenticated".to_string(),
            }))
        }
    }

    pub async fn get_user_subreddits(
        &mut self,
    ) -> Result<Vec<api::RedditSubredditData>, CoreError> {
        self.ensure_authenticated().await?;

        if let AuthState::Authenticated { token } = &self.auth_state {
            let api_client = api::RedditApiClient::new(self.config.user_agent.clone());
            let listing = api_client
                .get_user_subreddits(&token.access_token, Some(100))
                .await?;

            let subreddits: Vec<api::RedditSubredditData> = listing
                .data
                .children
                .into_iter()
                .map(|child| child.data)
                .collect();

            Ok(subreddits)
        } else {
            Err(CoreError::RedditApi(RedditApiError::AuthenticationFailed {
                reason: "Not authenticated".to_string(),
            }))
        }
    }

    pub async fn get_api_metrics(&self) -> metrics::ApiMetrics {
        let api_client = api::RedditApiClient::new(self.config.user_agent.clone());
        api_client.get_metrics().await
    }

    pub async fn get_rate_limit_status(&self) -> rate_limiter::RateLimitStatus {
        let api_client = api::RedditApiClient::new(self.config.user_agent.clone());
        api_client.get_rate_limit_status().await
    }

    pub fn get_retry_metrics(&self) -> retry::RetryMetrics {
        let api_client = api::RedditApiClient::new(self.config.user_agent.clone());
        api_client.get_retry_metrics()
    }

    pub fn get_circuit_breaker_state(&self) -> retry::CircuitBreakerState {
        let api_client = api::RedditApiClient::new(self.config.user_agent.clone());
        api_client.get_circuit_breaker_state()
    }
}

pub mod api;
pub mod api_tracker;
pub mod metrics;
pub mod rate_limiter;
<<<<<<< HEAD
pub mod retry;
=======
pub mod request_queue;
pub mod usage_dashboard;
>>>>>>> 9571add8

#[cfg(test)]
mod tests;<|MERGE_RESOLUTION|>--- conflicted
+++ resolved
@@ -591,12 +591,9 @@
 pub mod api_tracker;
 pub mod metrics;
 pub mod rate_limiter;
-<<<<<<< HEAD
+pub mod request_queue;
 pub mod retry;
-=======
-pub mod request_queue;
 pub mod usage_dashboard;
->>>>>>> 9571add8
 
 #[cfg(test)]
 mod tests;